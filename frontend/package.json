{
  "name": "frontend",
  "version": "0.0.0",
  "scripts": {
    "ng": "ng",
    "start": "ng serve",
    "build": "ng build",
    "watch": "ng build --watch --configuration development",
    "test": "ng test"
  },
  "private": true,
  "dependencies": {
<<<<<<< HEAD
    "@angular/common": "^17.2.0",
    "@angular/compiler": "^17.2.0",
    "@angular/core": "^17.2.0",
    "@angular/forms": "^17.2.0",
    "@angular/platform-browser": "^17.2.0",
    "@angular/platform-browser-dynamic": "^17.2.0",
    "@angular/router": "^17.2.0",
=======
    "@angular/animations": "^19.2.2",
    "@angular/common": "^19.2.2",
    "@angular/compiler": "^19.2.2",
    "@angular/core": "^19.2.2",
    "@angular/forms": "^19.2.2",
    "@angular/platform-browser": "^19.2.2",
    "@angular/platform-browser-dynamic": "^19.2.2",
    "@angular/router": "^19.2.2",
>>>>>>> 549cb904
    "@auth0/auth0-angular": "^2.2.3",
    "rxjs": "~7.8.0",
    "tslib": "^2.3.0",
    "zone.js": "~0.14.0"
  },
  "devDependencies": {
<<<<<<< HEAD
    "@angular-devkit/build-angular": "^17.2.0",
    "@angular/cli": "^17.2.0",
    "@angular/compiler-cli": "^17.2.0",
=======
    "@angular-devkit/build-angular": "^19.2.2",
    "@angular/cli": "^19.2.2",
    "@angular/compiler-cli": "^19.2.2",
>>>>>>> 549cb904
    "@types/jasmine": "~5.1.0",
    "dotenv": "^16.4.7",
    "jasmine-core": "~5.1.0",
    "karma": "~6.4.0",
    "karma-chrome-launcher": "~3.2.0",
    "karma-coverage": "~2.2.0",
    "karma-jasmine": "~5.1.0",
    "karma-jasmine-html-reporter": "~2.1.0",
    "typescript": "~5.2.0"
  }
}<|MERGE_RESOLUTION|>--- conflicted
+++ resolved
@@ -10,15 +10,6 @@
   },
   "private": true,
   "dependencies": {
-<<<<<<< HEAD
-    "@angular/common": "^17.2.0",
-    "@angular/compiler": "^17.2.0",
-    "@angular/core": "^17.2.0",
-    "@angular/forms": "^17.2.0",
-    "@angular/platform-browser": "^17.2.0",
-    "@angular/platform-browser-dynamic": "^17.2.0",
-    "@angular/router": "^17.2.0",
-=======
     "@angular/animations": "^19.2.2",
     "@angular/common": "^19.2.2",
     "@angular/compiler": "^19.2.2",
@@ -27,22 +18,15 @@
     "@angular/platform-browser": "^19.2.2",
     "@angular/platform-browser-dynamic": "^19.2.2",
     "@angular/router": "^19.2.2",
->>>>>>> 549cb904
     "@auth0/auth0-angular": "^2.2.3",
     "rxjs": "~7.8.0",
     "tslib": "^2.3.0",
     "zone.js": "~0.14.0"
   },
   "devDependencies": {
-<<<<<<< HEAD
-    "@angular-devkit/build-angular": "^17.2.0",
-    "@angular/cli": "^17.2.0",
-    "@angular/compiler-cli": "^17.2.0",
-=======
     "@angular-devkit/build-angular": "^19.2.2",
     "@angular/cli": "^19.2.2",
     "@angular/compiler-cli": "^19.2.2",
->>>>>>> 549cb904
     "@types/jasmine": "~5.1.0",
     "dotenv": "^16.4.7",
     "jasmine-core": "~5.1.0",
